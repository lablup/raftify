--- conflicted
+++ resolved
@@ -4,31 +4,20 @@
 import os
 import pickle
 from contextlib import suppress
-<<<<<<< HEAD
-=======
 from pathlib import Path
->>>>>>> 90220d76
 from threading import Lock
 from typing import Optional
 
 import tomli
 from aiohttp import web
 from aiohttp.web import Application, RouteTableDef
-<<<<<<< HEAD
-from rraft import default_logger
+from rraft import Logger, default_logger
 
 from riteraft import RaftCluster
-from riteraft.fsm import FSM
-from riteraft.mailbox import Mailbox
-=======
-from rraft import Logger, default_logger
-
 from riteraft.error import ClusterJoinError
 from riteraft.fsm import FSM
 from riteraft.mailbox import Mailbox
-from riteraft.raft_facade import RaftClusterFacade
 from riteraft.utils import SocketAddr
->>>>>>> 90220d76
 
 
 def setup_logger() -> Logger:
@@ -115,7 +104,7 @@
 
 @routes.get("/peers")
 async def show_current_peers(request: web.Request) -> web.Response:
-    cluster: RaftClusterFacade = request.app["state"]["cluster"]
+    cluster: RaftCluster = request.app["state"]["cluster"]
     return web.Response(text=str(cluster.get_peers()))
 
 
@@ -137,15 +126,12 @@
     peer_addrs = load_peer_candidates()
 
     store = HashStore()
-<<<<<<< HEAD
     raft_cluster = RaftCluster(raft_addr, store, logger)
     mailbox = raft_cluster.mailbox()
-=======
->>>>>>> 90220d76
 
     tasks = []
     if bootstrap:
-        cluster = RaftClusterFacade(peer_addrs[0], store, logger)
+        cluster = RaftCluster(peer_addrs[0], store, logger)
         mailbox = cluster.mailbox()
         logger.info("Bootstrap cluster")
         tasks.append(cluster.bootstrap_cluster())
@@ -154,7 +140,7 @@
 
         for peer_addr in peer_addrs:
             try:
-                cluster = RaftClusterFacade(raft_addr, store, logger)
+                cluster = RaftCluster(raft_addr, store, logger)
                 tasks.append(cluster.join_cluster(peer_addr))
                 mailbox = cluster.mailbox()
                 break

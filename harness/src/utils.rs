--- conflicted
+++ resolved
@@ -139,7 +139,6 @@
                 }
             }
         }
-<<<<<<< HEAD
 
         if pid.is_empty() {
             return;
@@ -174,41 +173,6 @@
             .output()
             .expect("Failed to execute kill command");
     }
-=======
-
-        if pid.is_empty() {
-            return;
-        }
-
-        Command::new("taskkill")
-            .arg("/PID")
-            .arg(&pid)
-            .arg("/F")
-            .output()
-            .expect("Failed to execute taskkill command");
-    }
-
-    #[cfg(not(target_os = "windows"))]
-    {
-        let output = Command::new("lsof")
-            .arg("-i")
-            .arg(format!(":{}", port_str))
-            .arg("-t")
-            .output()
-            .expect("Failed to execute lsof command");
-
-        let pid = str::from_utf8(&output.stdout).unwrap().trim();
-
-        if pid.is_empty() {
-            return;
-        }
-
-        Command::new("kill")
-            .arg("-9")
-            .arg(pid)
-            .output()
-            .expect("Failed to execute kill command");
-    }
 }
 
 pub fn cleanup_storage(log_dir: &str) {
@@ -219,7 +183,6 @@
     }
 
     fs::create_dir_all(storage_pth).expect("Failed to create storage directory");
->>>>>>> 4ba70d0f
 }
 
 pub fn kill_previous_raft_processes() {

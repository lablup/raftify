name: Integration Test

on:
  push:
    branches: [ "*" ]
  pull_request:
    branches: [ "*" ]
  workflow_dispatch:

permissions:
  contents: read

jobs:
  test-linux:
    runs-on: ubuntu-latest
    steps:
    - uses: actions/checkout@v3

    - name: Install protobuf compiler
      run: |
        sudo apt install -y protobuf-compiler

    - name: Set up Rust toolchain
      uses: actions-rs/toolchain@v1
      with:
        toolchain: stable
        override: true

    - name: Build and Check Rust unit tests and harness tests all pass
      run: |
        git submodule update --init
        make build
        make unit-test
        make integration-test

    - name: Set up Python
      uses: actions/setup-python@v3
      with:
        python-version: "3.11.4"

    - name: Build and Check Python harness tests all pass
      run: |
        cd ./binding/python
        pip3 install -r requirements.txt
        make install
        cd ./tests
        pip3 install -r requirements.txt
        make test
        cd ../../

    - name: Lint Rust codes
      run: |
        cargo clippy

  test-windows:
    runs-on: windows-latest
    steps:
      - uses: actions/checkout@v3

      - name: Install dependencies on Windows
        run: |
          choco install protoc
          rustup install stable
          rustup default stable

      - name: Build and Check Rust unit tests and harness tests all pass on Windows
        run: |
          git submodule update --init
<<<<<<< HEAD
          cargo build
          cargo test --all
=======
          make build
          make unit-test
          make integration-test
>>>>>>> d3bd73cc

      - name: Set up Python on Windows
        uses: actions/setup-python@v3
        with:
          python-version: "3.11.4"

      - name: Build and Check Python harness tests all pass on Windows
        run: |
          cd ./binding/python
          pip install -r requirements.txt
          python setup.py install
          cd ./tests
          pip install -r requirements.txt
          pytest
          cd ../../

      - name: Lint Rust codes on Windows
        run: |
          cargo clippy<|MERGE_RESOLUTION|>--- conflicted
+++ resolved
@@ -66,14 +66,9 @@
       - name: Build and Check Rust unit tests and harness tests all pass on Windows
         run: |
           git submodule update --init
-<<<<<<< HEAD
-          cargo build
-          cargo test --all
-=======
           make build
           make unit-test
           make integration-test
->>>>>>> d3bd73cc
 
       - name: Set up Python on Windows
         uses: actions/setup-python@v3
